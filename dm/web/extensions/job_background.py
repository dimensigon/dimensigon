--- conflicted
+++ resolved
@@ -484,12 +484,8 @@
         data = []
         for id_ in ids_:
             registry = self._entry_finder[id_]
-<<<<<<< HEAD
             id_data = {'id': registry.id if not json else str(registry.id),
-=======
-            id_data = {'id': registry.id,
                        'name': registry.task.name,
->>>>>>> 56e53f47
                        'progress': registry.progress,
                        'status': registry.status if not json else registry.status.name}
             if registry.status == TaskStatus.ERROR and registry.task.e:
@@ -539,7 +535,7 @@
         self.purge()
 
 
-_app_queue: t.Dict[Flask, AsyncOperator] = {}
+_app_queue: t.Dict[Flask, AsyncOperator, Scheduler] = {}
 
 
 def get_queue(app):
@@ -559,11 +555,7 @@
             self.init_app(app)
 
     def init_app(self, app):
-<<<<<<< HEAD
-        _app_queue.update({app: AsyncOperator(start=True)})
-=======
         _app_queue.update({app: (AsyncOperator(), Scheduler())})
->>>>>>> 56e53f47
         app.extensions['job_background'] = self
 
     def _get_app(self, reference_app=None):
@@ -606,11 +598,6 @@
             current_app.logger.warning(f"queue already stopped")
         if wait:
             self.queue.wait_tasks(timeout=timeout)
-
-    def stop(self):
-        app = self._get_app()
-        ao = _app_queue.get(app)
-        ao.stop()
 
     def register(self, *args, **kwargs) -> int:
         if 'app' in kwargs:
