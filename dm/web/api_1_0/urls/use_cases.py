import base64
import concurrent
import datetime
import ipaddress
import json
import math
import os
import pickle
import re
import time
import typing as t
import uuid

<<<<<<< HEAD
from flask import request, current_app, jsonify, g
from flask_jwt_extended import jwt_required, get_jwt_identity, create_access_token
=======
from flask import request, g, current_app, jsonify
from flask_jwt_extended import jwt_required, get_jwt_identity, create_access_token, current_user
>>>>>>> 57218706
from pkg_resources import parse_version

import dm
from dm import defaults as d, defaults
from dm.domain.entities import Software, Server, SoftwareServerAssociation, Catalog, Route, StepExecution, \
    Orchestration, OrchExecution
from dm.utils import asyncio, subprocess
from dm.utils.event_handler import Event
from dm.utils.helpers import get_distributed_entities, is_iterable_not_string
from dm.utils.typos import Id
from dm.web import db, executor
from dm.web.api_1_0 import api_bp
from dm.web.async_functions import deploy_orchestration, async_send_file
from dm.web.background_tasks import update_table_routing_cost
from dm.web.decorators import securizer, forward_or_dispatch, validate_schema, lock_catalog
from dm.web.helpers import check_param_in_uri
<<<<<<< HEAD
from dm.web.json_schemas import post_schema_routes, patch_schema_routes, \
    launch_orchestration_post, software_send
from dm.web.network import HTTPBearerAuth, post
=======
from dm.web.json_schemas import schema_software_send, post_schema_routes, patch_schema_routes, \
    launch_orchestration_post, launch_command_post
from dm.web.network import HTTPBearerAuth, post, async_post
>>>>>>> 57218706

if t.TYPE_CHECKING:
    from dm.use_cases.operations import IOperationEncapsulation


@api_bp.route('/')
def home():
    return "API v1.0 documentation page"


@api_bp.route('/join/public', methods=['GET'])
@jwt_required
def join_public():
    if get_jwt_identity() == 'join':
        return g.dimension.public.save_pkcs1(), 200, {'content-type': 'application/octet-stream'}
    else:
        return '', 401


@api_bp.route('/join', methods=['POST'])
@securizer
@jwt_required
@lock_catalog
def join():
    if get_jwt_identity() == 'join':
        js = request.get_json()
        current_app.logger.debug(f"New server wanting to join: {js}")
        s = Server.from_json(js)
        external_ip = ipaddress.ip_address(request.remote_addr)
        if not external_ip.is_loopback and external_ip not in [g.ip for g in s.gates]:
            for port in set([g.port for g in s.gates]):
                s.add_new_gate(external_ip, port, hidden=True)

        Route(destination=s, cost=0)
        db.session.add(s)
        db.session.commit()
        catalog = fetch_catalog(datetime.datetime(datetime.MINYEAR, 1, 1))
        catalog.update(Dimension=g.dimension.to_json())
        catalog.update(me=str(Server.get_current().id))
        return catalog, 200
    else:
        return '', 401


@api_bp.route('/software/send', methods=['POST'])
@forward_or_dispatch
@jwt_required
@securizer
@validate_schema(software_send)
def software_send():
    # Validate Data
    data = request.get_json()

    software = Software.query.get_or_404(data['software_id'])

    dest_server = Server.query.get_or_404(data['dest_server_id'])

    ssa = SoftwareServerAssociation.query.filter_by(server=g.server, software=software).one_or_none()
    if not ssa:
        return {'error': f"no Software Server Association found for software {data['software_id']} and "
                         f"server {data['dest_server_id']}"}, 404

    chunk_size = min(data.get('chunk_size', d.CHUNK_SIZE), d.CHUNK_SIZE) * 1024
    max_senders = min(data.get('max_senders', d.MAX_SENDERS), d.MAX_SENDERS)
    chunks = math.ceil(ssa.software.size / chunk_size)

    auth = HTTPBearerAuth(create_access_token(get_jwt_identity()))

    json_msg = dict(software_id=str(software.id), num_chunks=chunks, dest_path=data.get('dest_path'))

    resp, code = post(dest_server, 'api_1_0.transferlist', json=json_msg, auth=auth)

    if code == 202:
        transfer_id = resp.get('transfer_id')
        current_app.logger.debug(
            f"Transfer {transfer_id} created. Sending software {software} to {dest_server}:{data.get('dest_path')}.")
    else:
        current_app.logger.error(f"Error on creating transfer on {dest_server.url('api_1_0.transferlist')}\n"
                                 f"Data: {json.dumps(json_msg, indent=4)}\n"
                                 f"Error: {resp}")
        transfer_id = None

    if transfer_id:
        file = os.path.join(ssa.path, software.filename)
<<<<<<< HEAD
        executor.submit(run, async_send_file(dest_server=dest_server, transfer_id=transfer_id, file=file,
                                             chunk_size=chunk_size, max_senders=max_senders, auth=auth))
=======
        executor.submit(asyncio.run,
                        async_send_file(dest_server=dest_server, transfer_id=transfer_id, file=file, chunks=chunks,
                                        chunk_size=chunk_size, max_senders=max_senders, auth=auth))
>>>>>>> 57218706

        return {'transfer_id': transfer_id}, 202
    return {'error': f'unable to create transfer on {dest_server}',
            'message': str(resp) if isinstance(resp, Exception) else resp,
            'code': code}, 400


@api_bp.route('/software/dimensigon', methods=['GET'])
@forward_or_dispatch
@jwt_required
@securizer
def software_dimensigon():
    # sends the last software
    repo = current_app.config['SOFTWARE_REPO']
    max_version = None
    max_file = None
    for file in os.listdir(os.path.join(repo, 'dimensigon')):
        if 'dimensigon-' in file:
            m = re.search(r'v?\d+\.\d+[.-][ab]?\d+', file)
            if m and parse_version(m.group()) >= parse_version(max_version or dm.__version__):
                max_version = m.group()
                max_file = file
    if max_file:
        with open(os.path.join(repo, 'dimensigon', max_file), 'rb') as fh:
            return {'filename': max_file, 'version': max_version,
                    'content': base64.b64encode(fh.read()).decode('ascii')}, 200
    else:
        return {}, 204


@api_bp.route('/catalog/<string:data_mark>', methods=['GET', 'POST'])
@forward_or_dispatch
@jwt_required
@securizer
def catalog(data_mark):
    # Input Validation
    if data_mark == 'initial':
        data_validated = datetime.datetime(datetime.MINYEAR, 1, 1)
    else:
        try:
            data_validated = datetime.datetime.strptime(data_mark, defaults.DATEMARK_FORMAT)
        except Exception as e:
            return {'error': f'Invalid Data Mark: {e}'}, 400

    return fetch_catalog(data_validated)


def fetch_catalog(data_mark):
    data = {}
    for name, obj in get_distributed_entities():
        c = Catalog.query.get(name)
        repo_data = obj.query.filter(obj.last_modified_at > data_mark).all()
        # if repo_data:
        data.update({name: [e.to_json() for e in repo_data]})
    return data


@api_bp.route('/routes', methods=['GET', 'POST', 'PATCH'])
@jwt_required
@securizer
@validate_schema(POST=post_schema_routes, PATCH=patch_schema_routes)
def routes():
    if request.method == 'GET':

        route_table = []
        for route in Route.query.join(Server.route).order_by(
                Server.name).all():
            route_table.append(route.to_json(human=check_param_in_uri('human')))
        data = {'route_list': route_table}
        if check_param_in_uri('human'):
            data.update(server=str(g.server))
        else:
            data.update(server_id=str(g.server.id))
        return data

    elif request.method == 'POST':
        data = request.get_json()
        new_routes = update_table_routing_cost(**data)
        db.session.commit()

        # if len(new_routes) > 0:
        #     def func_patch(app, *args, **kwargs):
        #         with app.app_context():
        #             patch(*args, **kwargs)
        #
        #     msg = {'server_id': str(Server.get_current().id),
        #            'route_list': [
        #                dict(destination_id=str(d.id),
        #                     proxy_server_id=str(getattr(r.proxy_server, 'id')) if getattr(r.proxy_server, 'id',
        #                                                                                   None) else None,
        #                     gate_id=str(getattr(r.gate, 'id')) if getattr(r.gate, 'id', None) else None,
        #                     cost=r.cost)
        #                for d, r in new_routes.items()
        #            ]}
        #
        #     for s in Server.get_neighbours():
        #         th = threading.Thread(target=func_patch, args=(current_app._get_current_object(), s, 'api_1_0.routes'),
        #                               kwargs={'json': msg,
        #                                       'headers': dict(Authorization=request.headers['Authorization'])})
        #         th.daemon = True
        #         th.start()

    # elif request.method == 'PATCH':
    #     data = request.get_json()
    #     current_app.logger.debug(f"New routes recived: {json.dumps(data, indent=4)}")
    #     likely_proxy_server = Server.query.get(data.get('server_id'))
    #     new_routes = []
    #     if not likely_proxy_server:
    #         return {"error": f"Server id '{data.get('server_id')}' not found"}, 404
    #     for new_route in data.get('route_list', []):
    #         target_server = Server.query.get(new_route.get('destination_id'))
    #         if target_server is None:
    #             current_app.logger.debug(f"Destination server unknown {new_route.get('destination_id')}")
    #             continue
    #         if target_server == g.server:
    #             # check if server has detected me as a neighbour
    #             if new_route.get('cost') == 0:
    #                 # server may be created without route (backward compatibility)
    #                 if likely_proxy_server.route is None:
    #                     likely_proxy_server.route = Route(destination=likely_proxy_server)
    #                 # check if I do not have it as a neighbour yet
    #                 if likely_proxy_server.route.cost != 0:
    #                     for gate in likely_proxy_server.gates:
    #                         if check_host(gate.dns or str(gate.ip), gate.port, timeout=1, retry=3, delay=0.5):
    #                             likely_proxy_server.route.proxy_server = None
    #                             likely_proxy_server.route.gate = gate
    #                             likely_proxy_server.route.cost = 0
    #                             new_routes.append(likely_proxy_server.route)
    #                             break
    #         else:
    #             # server may be created without route (backward compatibility)
    #             if target_server.route is None:
    #                 target_server.route = Route(destination=target_server)
    #             # process routes whose proxy_server is not me
    #             if str(g.server.id) != new_route.get('proxy_server_id'):
    #                 if target_server.route.proxy_server == likely_proxy_server and new_route.get('cost') is None:
    #                     cost, time = None, None
    #                 else:
    #                     cost, time = ping_server(target_server, g.server)  # check my route
    #                 if cost is not None:
    #                     # if new route has less cost than actual route, take it as my new route
    #                     if ((new_route.get('cost') or 999999) + 1) < cost:
    #                         target_server.route.proxy_server = likely_proxy_server
    #                         target_server.route.gate = None
    #                         target_server.route.cost = new_route.get('cost') + 1
    #                         new_routes.append(target_server.route)
    #                 else:
    #                     # if new route reaches the destination take it as a new one
    #                     if new_route.get('cost') is not None:
    #                         target_server.route.proxy_server = likely_proxy_server
    #                         target_server.route.gate = None
    #                         target_server.route.cost = new_route.get('cost') + 1
    #                     else:
    #                         # neither my route and the new route has access to the destination
    #                         target_server.route.gate, target_server.route.proxy_server, target_server.route.cost = None, None, None
    #                     new_routes.append(target_server.route)
    #
    #     # # Seek my routes whose gateway is the likely_proxy_server
    #     # for target_server in Server.query.join(Route.destination).filter(
    #     #         Route.proxy_server == likely_proxy_server).all():
    #     #     for new_route in data.get('route_list', []):
    #     #         if new_route.get('cost'):
    #     #             target_server.route.cost = new_route.get('cost') + 1
    #     #         else:
    #     #             target_server.route.gate, target_server.route.proxy_server, target_server.route.cost = None, None, None
    #     #         new_routes.append(target_server.route)
    #     db.session.commit()
    #
    #     # send new information in background
    #     if new_routes:
    #         def func_patch(app, *args, **kwargs):
    #             with app.app_context():
    #                 patch(*args, **kwargs)
    #
    #         msg = {'server_id': str(g.server.id),
    #                'route_list': [
    #                    r.to_json()
    #                    for r in new_routes]}
    #
    #         for s in Server.get_neighbours():
    #             if s != likely_proxy_server:
    #                 th = threading.Thread(target=func_patch,
    #                                       args=(current_app._get_current_object(), s, 'api_1_0.routes'),
    #                                       kwargs={'json': msg,
    #                                               'headers': dict(Authorization=request.headers['Authorization'])})
    #                 th.daemon = True
    #                 th.start()

    return {}, 204


def run_command_and_callback(operation: 'IOperationEncapsulation', params, source: Id, execution: Id, auth,
                             timeout=None):
    cp = operation.execute(params=params, timeout=timeout)

    execution = StepExecution.query.get(execution)
    source = Server.query.get(source)
    execution.load_completed_result(cp)
    try:
        db.session.commit()
    except Exception as e:
        current_app.logger.exception(f"Error on commit for execution {execution.id}")

    resp, code = post(server=source, view_or_url='api_1_0.events', view_data={'event_id': str(execution.id)},
                      json=execution.to_json(), auth=auth)
    if code != 202:
        current_app.logger.error(f"Error while sending result for execution {execution.id}: {code}, {resp}")
    return execution.to_json()


@api_bp.route('/launch/operation', methods=['POST'])
@forward_or_dispatch
@jwt_required
@securizer
def launch_operation():
    data = request.get_json()
    operation, params = pickle.loads(base64.b64decode(data['operation'].encode('ascii')))
    orch_exec_json = data['execution']
    orch_exec = OrchExecution.from_json(orch_exec_json)

    e = StepExecution(execution_server=g.server, step_id=data.get('step_id'),
                      source_server=g.source, orch_execution=orch_exec)
    db.session.add_all([orch_exec, e])
    db.session.commit()
    future = executor.submit(run_command_and_callback, operation, params, g.source.id, e.id,
                             HTTPBearerAuth(create_access_token(get_jwt_identity())),
                             timeout=data.get('timeout'))
    try:
        r = future.result(1)
    except concurrent.futures.TimeoutError:
        return {'execution_id': str(e.id)}, 202
    except Exception as e:
        current_app.logger.exception(
            f"Exception got when executing step {data.get('step_id')}. See logs for more information")
        return {'error': f"Exception got when executing step {data.get('step_id')}. See logs for more information"}, 500
    else:
        return r, 200


def search(server_or_granule, servers):
    try:
        uid = uuid.UUID(server_or_granule)
    except ValueError:
        server_list = [server for server in servers if server_or_granule in server.granules]
    else:
        server_list = [server for server in servers if server.id == uid]
    return server_list


@api_bp.route('/launch/orchestration/<orchestration_id>', methods=['POST'])
@forward_or_dispatch
@jwt_required
@securizer
@validate_schema(launch_orchestration_post)
def launch_orchestration(orchestration_id):
    orchestration = Orchestration.query.get_or_404(orchestration_id)
    params = request.get_json().get('params', {})
    hosts = request.get_json().get('hosts')

    a = set(orchestration.target)
    if not isinstance(hosts, dict):
        hosts = dict(all=hosts)
    b = set(hosts.keys())
    c = a - b
    if len(c) > 0:
        return {'error': f"Target(s) not specified: {', '.join(c)}"}, 404
    c = b - a
    if len(c) > 0:
        return {'error': f"Target(s) not in orchestration: {', '.join(c)}"}, 400

    servers = Server.query.all()
    # convert hosts into servers
    not_found = []
    for target, v in hosts.items():
        server_list = []
        if is_iterable_not_string(v):
            for vv in v:
                sl = search(vv, servers)
                if len(sl) == 0:
                    not_found.append(vv)
                else:
                    server_list.extend(sl)
        else:
            sl = search(v, servers)
            if len(sl) == 0:
                not_found.append(v)
            else:
                server_list.extend(sl)
        hosts[target] = server_list
    if not_found:
        return {'error': "Following granules or ids did not match to any server: " + ', '.join(not_found)}, 404

    # check param entries
    rest = orchestration.user_parameters - set(params.keys())
    if rest:
        rest = list(rest)
        rest.sort()
        return {'error': f"Parameter(s) not specified: {', '.join(rest)}"}, 404

    if not orchestration.steps:
        return {'error': 'orchestration does not have steps to execute.'}, 400

    # convert servers to id:
    execution_id = uuid.uuid4()
    hosts = {k: [server.id for server in servers] for k, servers in hosts.items()}
    future = executor.submit(deploy_orchestration, orchestration=orchestration.id, params=params, hosts=hosts,
                             auth=HTTPBearerAuth(create_access_token(get_jwt_identity())), execution=execution_id)
    try:
        r = future.result(1)
    except concurrent.futures.TimeoutError:
        return {'execution_id': execution_id}, 202
    except Exception as e:
        current_app.logger.exception(f"Exception got when executing orchestration {orchestration}")
        return {'error': 'error while executing orchestration. Check the logs.'}, 500
    else:
        if 'error' in r:
            return jsonify(r), 500
        return jsonify(r), 200


async def parallel_command_run(servers, data, auth):
    server_responses = {}
    for server in servers:
        server_responses[str(server.id)] = asyncio.create_task(
            async_post(server, 'api_1_0.launch_command', json=data, auth=auth))

    for server in servers:
        try:
            server_responses[str(server.id)] = await server_responses[str(server.id)]
        except Exception as e:
            server_responses[str(server.id)] = {'error': 'Exception raised: ' + str(e)}
    return server_responses


def wrap_sudo(user, cmd):
    return f"sudo -u {user} -i {cmd}"


@api_bp.route('/launch/command', methods=['POST'])
@forward_or_dispatch
@jwt_required
@securizer
@validate_schema(launch_command_post)
def launch_command():
    data = request.get_json()

    server_list = []
    if 'hosts' in data:
        not_found = []
        servers = Server.query.all()
        if data['hosts'] == 'all':
            server_list = servers
        elif is_iterable_not_string(data['hosts']):
            for vv in data['hosts']:
                sl = search(vv, servers)
                if len(sl) == 0:
                    not_found.append(vv)
                else:
                    server_list.extend(sl)
        else:
            sl = search(data['hosts'], servers)
            if len(sl) == 0:
                not_found.append(data['hosts'])
            else:
                server_list.extend(sl)
        if not_found:
            return {'error': "Following granules or ids did not match to any server: " + ', '.join(not_found)}, 404
    else:
        server_list.append(g.server)

    if re.search('rm\s+((-\w+|--[-=\w]*)\s+)*(-\w*[rR]\w*|--recursive)', data['command']):
        return {'error': 'rm with recursion is not allowed'}, 403
    data.pop('hosts', None)
    start = None
    resp = {}
    if g.server in server_list:
        start = time.time()
        server_list.pop(server_list.index(g.server))
        username = getattr(current_user, 'user', None)
        if not username:
            return {"error": f"User {get_jwt_identity()} not found"}, 404

        cmd = wrap_sudo(current_user, data['command'])
        future = executor.submit(subprocess.run, cmd,
                                 timeout=data.get('timeout', defaults.TIMEOUT_COMMAND),
                                 shell=True)

    resp_data = {}
    if server_list:
        resp = asyncio.run(
            parallel_command_run(server_list, data, auth=HTTPBearerAuth(create_access_token(get_jwt_identity()))))
        for s, r in resp.items():
            if r[1] == 200:
                if s in r[0]:
                    resp_data[s] = r[0][s]
                else:
                    resp_data[s] = r[0]
            else:
                resp_data[s] = {'error': {'status_code': r[1], 'response': r[0]}}

    if start:
        try:
            cp = future.result(data.get('timeout', defaults.TIMEOUT_COMMAND) + 1 - (time.time() - start))
        except (concurrent.futures.TimeoutError, subprocess.TimeoutExpired):
            resp_data[str(g.server.id)] = {
                'error': f"Command '{cmd}' timed out after {data.get('timeout', defaults.TIMEOUT_COMMAND)} seconds"}
        except Exception as e:
            current_app.logger.exception("Exception raised while trying to run command")
            resp_data[str(g.server.id)] = {'error': str(e)}
        else:
            resp_data[str(g.server.id)] = {'stdout': cp.stdout, 'stderr': cp.stderr, 'returncode': cp.returncode}
    return resp_data, 200


@api_bp.route('/events/<event_id>', methods=['POST'])
@forward_or_dispatch
@jwt_required
@securizer
def events(event_id):
    e = Event(event_id, data=request.get_json())
    current_app.events.dispatch(e)
    return {}, 202<|MERGE_RESOLUTION|>--- conflicted
+++ resolved
@@ -11,13 +11,8 @@
 import typing as t
 import uuid
 
-<<<<<<< HEAD
 from flask import request, current_app, jsonify, g
-from flask_jwt_extended import jwt_required, get_jwt_identity, create_access_token
-=======
-from flask import request, g, current_app, jsonify
 from flask_jwt_extended import jwt_required, get_jwt_identity, create_access_token, current_user
->>>>>>> 57218706
 from pkg_resources import parse_version
 
 import dm
@@ -34,15 +29,11 @@
 from dm.web.background_tasks import update_table_routing_cost
 from dm.web.decorators import securizer, forward_or_dispatch, validate_schema, lock_catalog
 from dm.web.helpers import check_param_in_uri
-<<<<<<< HEAD
-from dm.web.json_schemas import post_schema_routes, patch_schema_routes, \
+from dm.web.json_schemas import schema_software_send, post_schema_routes, patch_schema_routes, \
+    launch_orchestration_post, launch_command_post, post_schema_routes, patch_schema_routes, \
     launch_orchestration_post, software_send
+from dm.web.network import HTTPBearerAuth, post, async_post
 from dm.web.network import HTTPBearerAuth, post
-=======
-from dm.web.json_schemas import schema_software_send, post_schema_routes, patch_schema_routes, \
-    launch_orchestration_post, launch_command_post
-from dm.web.network import HTTPBearerAuth, post, async_post
->>>>>>> 57218706
 
 if t.TYPE_CHECKING:
     from dm.use_cases.operations import IOperationEncapsulation
@@ -127,14 +118,9 @@
 
     if transfer_id:
         file = os.path.join(ssa.path, software.filename)
-<<<<<<< HEAD
-        executor.submit(run, async_send_file(dest_server=dest_server, transfer_id=transfer_id, file=file,
-                                             chunk_size=chunk_size, max_senders=max_senders, auth=auth))
-=======
         executor.submit(asyncio.run,
-                        async_send_file(dest_server=dest_server, transfer_id=transfer_id, file=file, chunks=chunks,
+                        async_send_file(dest_server=dest_server, transfer_id=transfer_id, file=file,
                                         chunk_size=chunk_size, max_senders=max_senders, auth=auth))
->>>>>>> 57218706
 
         return {'transfer_id': transfer_id}, 202
     return {'error': f'unable to create transfer on {dest_server}',
