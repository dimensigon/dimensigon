--- conflicted
+++ resolved
@@ -2,11 +2,7 @@
 __copyright__ = "Copyright 2019, The Dimensigon project"
 __credits__ = ["Joan Prat", "Daniel Moya"]
 __license__ = ""
-<<<<<<< HEAD
-__version__ = "0.1-a2"
-=======
 __version__ = "0.1-a3"
->>>>>>> d2c9c9f3
 __maintainer__ = "Joan Prat"
 __email__ = "joan.prat@dimensigon.com"
 __status__ = "development"
