import functools
from unittest import mock
from unittest.case import TestCase

import flask
from dimensigon.domain.entities.bootstrap import set_initial
from flask_jwt_extended import create_access_token

from dimensigon import defaults
from dimensigon.domain.entities import User, Dimension, Server, Gate, Route, Locker
from dimensigon.network.auth import HTTPBearerAuth
from dimensigon.web import errors, create_app, db
<<<<<<< HEAD
from tests.helpers import set_test_scoped_session, app_scope
=======
from tests.helpers import set_test_scoped_session, generate_dimension_json_data


def app_scope():
    try:
        return str(hash(flask._app_ctx_stack.top.app)) + str(threading.get_ident())
    except:
        return str(threading.get_ident())
>>>>>>> 78861650

def request_scope():
    try:
        return str(hash(flask._request_ctx_stack.top.request)) + str(hash(flask._app_ctx_stack.top.app)) + str(threading.get_ident())
    except:
        return app_scope()

class TestCaseLockBypass(TestCase):

    def run(self, result=None):
        with mock.patch('dimensigon.use_cases.lock.lock'):
            with mock.patch('dimensigon.use_cases.lock.unlock'):
                super().run(result)


class ValidateResponseMixin:

    def validate_error_response(self, resp: flask.Response, error: errors.BaseError):
        self.assertEqual(error.status_code, resp.status_code)
        self.assertDictEqual(errors.format_error_content(error), resp.get_json())


<<<<<<< HEAD
class AppScopedSession:

    # def __new__(cls, *args, **kwargs):
    #     obj = super(AppScopedSession, cls).__new__(cls)
    #     if hasattr(obj, 'setUp') and callable(getattr(obj, 'setUp')):
    #         obj.setUp = AppScopedSession.wrapper_set_scope(obj, obj.setUp, kwargs.pop('db'))
    #     return obj
    #
    # def wrapper_set_scope(self, func, db_):
    #     @functools.wraps(func)
    #     def wrapper(*args, **kwargs):
    #         set_test_scoped_session(db_, app_scope)
    #         dto = func(*args, **kwargs)
    #         return dto
    #
    #     return wrapper
=======
class TestDimensigonBase(TestCase):

    @classmethod
    def setUpClass(cls) -> None:
        cls.dim = generate_dimension_json_data()
>>>>>>> 78861650

    def set_test_scoped_session(self, db_):
        set_test_scoped_session(db_, app_scope)


class TestDimensigonBase(TestCase, ValidateResponseMixin):

    def setUp(self) -> None:
        self.maxDiff = None
        self.set_scoped_session()
        self.app = create_app('test')
        self.app_context = self.app.app_context()
        self.app_context.push()
        self.client = self.app.test_client()
        db.create_all()
        d = Dimension.from_json(self.dim)
        d.current = True
        db.session.add(d)
        set_initial()
        self.auth = HTTPBearerAuth(create_access_token(User.get_by_user('root').id))

    def tearDown(self) -> None:
        db.session.remove()
        db.drop_all()
        self.app_context.pop()


class OneNodeMixin:

    @classmethod
    def setUpClass(cls) -> None:
        cls.dim = generate_dimension_json_data()

    def set_scoped_session(self, func=app_scope):
        set_test_scoped_session(db, func)

    def fill_database(self):
        db.create_all()
        set_initial(server=False, user=True, action_template=True)
        d = Dimension.from_json(self.dim)
        d.current = True
        s1 = Server('node1', created_on=defaults.INITIAL_DATEMARK, id='00000000-0000-0000-0000-000000000001',
                    me=True)
        g11 = Gate(id='00000000-0000-0000-0000-000000000011', server=s1, port=5000, dns=s1.name)
        self.s1 = s1
        db.session.add_all([d, s1])
        db.session.commit()

    def setUp(self) -> None:
        self.maxDiff = None
        set_test_scoped_session(db)
        self.app = create_app('test')
        self.app_context = self.app.app_context()
        self.client = self.app.test_client()
        self.app_context.push()

        self.fill_database()

        self.auth = HTTPBearerAuth(create_access_token(User.get_by_user('root').id))

    def tearDown(self) -> None:
        db.session.remove()
        db.drop_all()
        self.app_context.pop()


class TwoNodeMixin:

    @classmethod
    def setUpClass(cls) -> None:
        cls.dim = generate_dimension_json_data()

    def set_scoped_session(self, func=app_scope):
        set_test_scoped_session(db, func)

    def fill_database(self, node):
        db.create_all()
        set_initial(server=False, user=True, action_template=True)
        d = Dimension.from_json(self.dim)
        d.current = True
        s1 = Server('node1', created_on=defaults.INITIAL_DATEMARK, id='00000000-0000-0000-0000-000000000001',
                    me=node == 'node1')
        g11 = Gate(id='00000000-0000-0000-0000-000000000011', server=s1, port=5000, dns=s1.name)
        s2 = Server('node2', created_on=defaults.INITIAL_DATEMARK, id='00000000-0000-0000-0000-000000000002',
                    me=node == 'node2')
        g12 = Gate(id='00000000-0000-0000-0000-000000000012', server=s2, port=5000, dns=s2.name)

        if node == 'node1':
            self.s1 = s1
            self.s2 = s2
            Route(s2, g12)
        elif node == 'node2':
            Route(s1, g11)

        db.session.add_all([d, s1, s2])
        db.session.commit()

    def setUp(self):
        """Create and configure a new app instance for each test."""
        self.maxDiff = None
        # create the app with common test config
        set_test_scoped_session(db)
        self.app = create_app('test')
        self.app_context = self.app.app_context()
        self.client = self.app.test_client()
        self.app_context.push()

        self.app2 = create_app('test')
        self.app2_context = self.app2.app_context()
        self.client2 = self.app2.test_client()

        self.fill_database('node1')

        with self.app2_context:
            self.fill_database('node2')

        self.auth = HTTPBearerAuth(create_access_token('00000000-0000-0000-0000-000000000001'))

    def tearDown(self) -> None:
        db.session.remove()
        db.drop_all()
        self.app_context.pop()

        with self.app2_context:
            db.session.remove()
            db.drop_all()<|MERGE_RESOLUTION|>--- conflicted
+++ resolved
@@ -1,4 +1,4 @@
-import functools
+import threading
 from unittest import mock
 from unittest.case import TestCase
 
@@ -10,9 +10,6 @@
 from dimensigon.domain.entities import User, Dimension, Server, Gate, Route, Locker
 from dimensigon.network.auth import HTTPBearerAuth
 from dimensigon.web import errors, create_app, db
-<<<<<<< HEAD
-from tests.helpers import set_test_scoped_session, app_scope
-=======
 from tests.helpers import set_test_scoped_session, generate_dimension_json_data
 
 
@@ -21,7 +18,6 @@
         return str(hash(flask._app_ctx_stack.top.app)) + str(threading.get_ident())
     except:
         return str(threading.get_ident())
->>>>>>> 78861650
 
 def request_scope():
     try:
@@ -44,36 +40,14 @@
         self.assertDictEqual(errors.format_error_content(error), resp.get_json())
 
 
-<<<<<<< HEAD
-class AppScopedSession:
-
-    # def __new__(cls, *args, **kwargs):
-    #     obj = super(AppScopedSession, cls).__new__(cls)
-    #     if hasattr(obj, 'setUp') and callable(getattr(obj, 'setUp')):
-    #         obj.setUp = AppScopedSession.wrapper_set_scope(obj, obj.setUp, kwargs.pop('db'))
-    #     return obj
-    #
-    # def wrapper_set_scope(self, func, db_):
-    #     @functools.wraps(func)
-    #     def wrapper(*args, **kwargs):
-    #         set_test_scoped_session(db_, app_scope)
-    #         dto = func(*args, **kwargs)
-    #         return dto
-    #
-    #     return wrapper
-=======
 class TestDimensigonBase(TestCase):
 
     @classmethod
     def setUpClass(cls) -> None:
         cls.dim = generate_dimension_json_data()
->>>>>>> 78861650
 
-    def set_test_scoped_session(self, db_):
-        set_test_scoped_session(db_, app_scope)
-
-
-class TestDimensigonBase(TestCase, ValidateResponseMixin):
+    def set_scoped_session(self, func=app_scope):
+        set_test_scoped_session(db, func)
 
     def setUp(self) -> None:
         self.maxDiff = None
