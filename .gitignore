--- conflicted
+++ resolved
@@ -2,9 +2,6 @@
 dm.db
 .env
 .failed_versions
-<<<<<<< HEAD
-.idea
-=======
 
 
 # Covers JetBrains IDEs: IntelliJ, RubyMine, PhpStorm, AppCode, PyCharm, CLion, Android Studio, WebStorm and Rider
@@ -77,5 +74,4 @@
 .idea/httpRequests
 
 # Android studio 3.1+ serialized cache file
-.idea/caches/build_file_checksums.ser
->>>>>>> 149516de
+.idea/caches/build_file_checksums.ser