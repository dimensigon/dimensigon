import base64
import os
import re

from flask import request, current_app
from flask_jwt_extended import jwt_required
from flask_restful import Resource
from sqlalchemy import or_

import dimensigon.defaults as d
from dimensigon import defaults
from dimensigon.domain.entities import Transfer, TransferStatus, Software
from dimensigon.domain.entities.transfer import Status
from dimensigon.utils.helpers import md5, get_now
from dimensigon.web import db, errors
from dimensigon.web.decorators import securizer, forward_or_dispatch, validate_schema
from dimensigon.web.helpers import filter_query
from dimensigon.web.json_schemas import transfers_post, transfer_post, transfer_patch


class TransferList(Resource):

    @forward_or_dispatch()
    @jwt_required
    @securizer
    def get(self):
        query = filter_query(Transfer, request.args)
        return [t.to_json() for t in query.all()]

    @forward_or_dispatch()
    @jwt_required
    @securizer
    @validate_schema(transfers_post)
    def post(self):
        # validation
        json_data = request.get_json()
        soft = None
        if 'software_id' in json_data:
            soft = Software.query.get_or_raise(json_data['software_id'])
            dest_path = json_data.get('dest_path', current_app.dm.config.path(defaults.SOFTWARE_REPO))
            pending = Transfer.query.filter_by(software=soft,
                                               dest_path=dest_path).filter(
                or_(Transfer.status == TransferStatus.WAITING_CHUNKS,
                    Transfer.status == TransferStatus.IN_PROGRESS)).all()

            if pending and not json_data.get('cancel_pending', False):
                raise errors.TransferSoftwareAlreadyOpen(str(soft.id))
            elif pending and json_data['cancel_pending']:
                for trans in pending:
<<<<<<< HEAD
                    trans.status = TransferStatus.CANCELLED
        elif 'filename' not in json_data:
            return {'error': 'Neither filename nor software specified for the transfer'}, 404
        elif 'filename' in json_data and ('size' not in json_data or 'checksum' not in json_data):
            return {'error': 'size and checksum must be specified when a filename set'}, 404
=======
                    trans.status = TransferStatus.CANCELED
>>>>>>> 78861650
        else:
            dest_path = json_data['dest_path']
            pending = Transfer.query.filter_by(_filename=json_data['filename'],
                                               dest_path=dest_path).filter(
                or_(Transfer.status == TransferStatus.WAITING_CHUNKS,
                    Transfer.status == TransferStatus.IN_PROGRESS)).all()

            if pending and not json_data.get('cancel_pending', False):
                raise errors.TransferFileAlreadyOpen(os.path.join(json_data['dest_path'], json_data['filename']))
            elif pending and json_data.get('cancel_pending', False):
                for trans in pending:
                    trans.status = TransferStatus.CANCELLED

        file = os.path.join(dest_path, soft.filename if soft else json_data['filename'])

        if os.path.exists(file):
            if not json_data.get('force', False):
                raise errors.TransferFileAlreadyExists(file)
            else:
                try:
                    os.remove(file)
                except FileNotFoundError:
                    pass
                except Exception as e:
                    msg = f"Unable to remove {file}"
                    current_app.logger.exception(msg)
                    return {'error': msg + f": {e}"}, 500

        # remove chunk files if exist
        for dirpath, dirnames, filenames in os.walk(dest_path):
            for f in filenames:
                if re.search(rf"^{os.path.basename(file)}_chunk\.(\d+)$", f):
                    current_app.logger.debug(f'removing chunk file {os.path.join(dest_path, f)}')
                    try:
                        os.remove(os.path.join(dirpath, f))
                    except:
                        pass
            break

        if soft:
            t = Transfer(software=soft, dest_path=dest_path,
                         num_chunks=json_data['num_chunks'])
        else:
            t = Transfer(software=json_data['filename'], dest_path=dest_path, num_chunks=json_data['num_chunks'],
                         size=json_data['size'], checksum=json_data['checksum'])

        try:
            os.makedirs(t.dest_path, exist_ok=True)
        except Exception as e:
            msg = f"Unable to create dest path {t.dest_path}"
            current_app.logger.exception(msg)
            return {'error': msg + f": {e}"}, 500

        db.session.add(t)
        db.session.commit()
        return {'id': str(t.id)}, 202


CHUNK_READ_BUFFER = d.CHUNK_SIZE


class TransferResource(Resource):

    @forward_or_dispatch()
    @jwt_required
    @securizer
    def get(self, transfer_id):
        return Transfer.query.get_or_raise(transfer_id).to_json()

    @forward_or_dispatch()
    @jwt_required
    @securizer
    @validate_schema(transfer_patch)
    def patch(self, transfer_id):
        data = request.get_json()
        trans: Transfer = Transfer.query.get_or_raise(transfer_id)
        trans.status = Status[data.get('status')]
        db.session.commit()
        return {'transfer_id': transfer_id, 'status': str(trans.status)}, 200

    @forward_or_dispatch()
    @jwt_required
    @securizer
    @validate_schema(transfer_post)
    def post(self, transfer_id):
        """Generates the chunk into disk"""
        data = request.get_json()
        trans: Transfer = Transfer.query.get_or_raise(transfer_id)
        if trans.status == TransferStatus.WAITING_CHUNKS:
            trans.started_on = get_now()
            trans.status = TransferStatus.IN_PROGRESS
            db.session.commit()
        elif trans.status != TransferStatus.IN_PROGRESS:
            raise errors.TransferNotInValidState(transfer_id, trans.status.name)

        chunk = data.get('content')
        chunk_id = data.get('chunk')
        if trans.num_chunks == 1:
            file = os.path.join(trans.dest_path, f'{trans.filename}')
        else:
            file = os.path.join(trans.dest_path, f'{trans.filename}_chunk.{chunk_id}')
        with open(file, 'wb') as fd:
            raw = base64.b64decode(chunk.encode('ascii'))
            fd.write(raw)
        if trans.num_chunks == 1:
            msg = f"File {trans.filename} from transfer {transfer_id} generated successfully"
            trans.status = TransferStatus.COMPLETED
            db.session.commit()
        else:
            msg = f"Chunk {chunk_id} from transfer {transfer_id} generated successfully"

        current_app.logger.debug(msg)
        return {'message': msg}, 201

    @forward_or_dispatch()
    @jwt_required
    @securizer
    def put(self, transfer_id):
        """ends the transfer creating the file"""
        trans: Transfer = Transfer.query.get_or_raise(transfer_id)
        if trans.status == TransferStatus.COMPLETED:
            return {'error': 'Transfer has already completed'}, 410
        elif trans.status == TransferStatus.WAITING_CHUNKS:
            return {'error': 'Transfer still waiting for chunks'}, 406
        current_app.logger.debug(
            f"Generating file {os.path.join(trans.dest_path, trans.filename)} from transfer {trans.id}")
        chunk_pattern = re.compile(rf"^{trans.filename}_chunk\.(\d+)$")
        file = os.path.join(trans.dest_path, trans.filename)

        try:
            files, chunks_ids = zip(*sorted(
                [(f, int(chunk_pattern.match(f).groups()[0])) for f in os.listdir(trans.dest_path) if
                 os.path.isfile(os.path.join(trans.dest_path, f)) and chunk_pattern.match(f)],
                key=lambda x: x[1]))
        except:
            files, chunks_ids = [], []

        if len(files) != trans.num_chunks or sum(chunks_ids) != (trans.num_chunks - 1) * trans.num_chunks / 2:
            if len(files) == 0:
                msg = f"Any chunk found on {trans.dest_path}"
            else:
                msg = f"Not enough chunks to generate the file"
            current_app.logger.error(msg)
            return {"error": msg}, 404
        with open(file, 'wb') as outfile:
            for fname in files:
                f = os.path.join(trans.dest_path, fname)
                with open(f, 'rb') as infile:
                    while True:
                        c = infile.read(CHUNK_READ_BUFFER)
                        if not c:
                            break
                        outfile.write(c)
                try:
                    os.remove(f)
                except Exception as e:
                    current_app.logger.warning(f"Unable to remove chunk file {f}. Exception: {e}")
        # check final file length and checksum
        if os.path.getsize(file) != trans.size:
            trans.status = TransferStatus.SIZE_ERROR
            db.session.commit()
            # os.remove(file)
            msg = f"Error on transfer '{transfer_id}': Final file size does not match expected size"
            current_app.logger.error(msg)
            return {"error": msg}, 404

        if md5(file) != trans.checksum:
            trans.status = TransferStatus.CHECKSUM_ERROR
            db.session.commit()
            # os.remove(file)
            msg = f"Error on transfer '{transfer_id}': Checksum error"
            current_app.logger.error(msg)
            return {"error": msg}, 404

        trans.status = TransferStatus.COMPLETED
        db.session.commit()
        msg = f"File {os.path.join(trans.dest_path, trans.filename)} from transfer {trans.id} recived successfully"
        current_app.logger.debug(msg)
        return {"message": msg}, 201<|MERGE_RESOLUTION|>--- conflicted
+++ resolved
@@ -47,15 +47,7 @@
                 raise errors.TransferSoftwareAlreadyOpen(str(soft.id))
             elif pending and json_data['cancel_pending']:
                 for trans in pending:
-<<<<<<< HEAD
-                    trans.status = TransferStatus.CANCELLED
-        elif 'filename' not in json_data:
-            return {'error': 'Neither filename nor software specified for the transfer'}, 404
-        elif 'filename' in json_data and ('size' not in json_data or 'checksum' not in json_data):
-            return {'error': 'size and checksum must be specified when a filename set'}, 404
-=======
                     trans.status = TransferStatus.CANCELED
->>>>>>> 78861650
         else:
             dest_path = json_data['dest_path']
             pending = Transfer.query.filter_by(_filename=json_data['filename'],
@@ -67,7 +59,7 @@
                 raise errors.TransferFileAlreadyOpen(os.path.join(json_data['dest_path'], json_data['filename']))
             elif pending and json_data.get('cancel_pending', False):
                 for trans in pending:
-                    trans.status = TransferStatus.CANCELLED
+                    trans.status = TransferStatus.CANCELED
 
         file = os.path.join(dest_path, soft.filename if soft else json_data['filename'])
 
