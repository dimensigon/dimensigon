--- conflicted
+++ resolved
@@ -1,7 +1,5 @@
 import base64
-import json
 import logging
-import multiprocessing as mp
 import os
 import queue
 import time
@@ -9,8 +7,8 @@
 import zlib
 from collections import OrderedDict
 from concurrent.futures.thread import ThreadPoolExecutor
+
 from dataclasses import dataclass
-
 from sqlalchemy import orm
 from sqlalchemy.orm import sessionmaker
 from watchdog.events import FileSystemEvent, PatternMatchingEventHandler
@@ -18,11 +16,7 @@
 from watchdog.observers.api import ObservedWatch
 
 from dimensigon import defaults
-<<<<<<< HEAD
 from dimensigon.domain.entities import File, Server, Log, FileServerAssociation
-=======
-from dimensigon.domain.entities import File, Server, Log
->>>>>>> ec42ab24
 from dimensigon.domain.entities.log import Mode
 from dimensigon.use_cases.cluster import NewEvent, AliveEvent
 from dimensigon.use_cases.helpers import get_root_auth
@@ -456,9 +450,7 @@
                         file = os.path.join('{LOG_REPO}', relative)
                     with self.dm.flask_app.app_context():
                         auth = get_root_auth()
-                    json.dumps({"file": file,
-                                'data': base64.b64encode(zlib.compress(data)).decode('ascii'),
-                                "compress": True})
+
                     task = ntwrk.async_post(log.destination_server, 'api_1_0.logresource',
                                             view_data={'log_id': str(log_id)},
                                             json={"file": file,
