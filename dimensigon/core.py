--- conflicted
+++ resolved
@@ -72,18 +72,10 @@
         self.STOP_WAIT_SECS = 90
         self.engine = None  # set on setup_dm function
         self.get_session = None  # set on setup_dm function
-<<<<<<< HEAD
         self._main_ctx = MainContext()
         self.server_id: t.Optional[Id] = None
-=======
-        self.procs = []
         self.pid = None
         self.pidfile = None
-
-    def _init_signals(self):
-        signal_object = init_signals(self.shutdown_event, self.int_handler, self.term_handler)
-        return signal_object
->>>>>>> ec42ab24
 
     def create_flask_instance(self):
         if self.flask_app is None:
